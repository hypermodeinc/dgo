--- conflicted
+++ resolved
@@ -29,14 +29,13 @@
 )
 
 var (
-	guardianCreds = "user=groot;password=password;"
-	username      = "alice"
-	userpassword  = "alicepassword"
-	readpred      = "predicate_to_read"
-	writepred     = "predicate_to_write"
-	modifypred    = "predicate_to_modify"
-	unusedgroup   = "unused"
-	devgroup      = "dev"
+	username     = "alice"
+	userpassword = "alicepassword"
+	readpred     = "predicate_to_read"
+	writepred    = "predicate_to_write"
+	modifypred   = "predicate_to_modify"
+	unusedgroup  = "unused"
+	devgroup     = "dev"
 
 	dgraphAddress = "127.0.0.1:9180"
 	adminUrl      = "http://127.0.0.1:8180/admin"
@@ -61,11 +60,6 @@
 	require.NoError(t, err, "unable to insert data for read predicate")
 }
 
-<<<<<<< HEAD
-func resetUser(t *testing.T) {
-	createuser := exec.Command("dgraph", "acl", "add", "-a", dgraphAddress, "-u", username, "-p",
-		userpassword, "--guardian-creds", guardianCreds)
-=======
 func resetUser(t *testing.T, token *HttpToken) {
 	resetUser := `mutation addUser($name: String!, $pass: String!) {
 					  addUser(input: [{name: $name, password: $pass}]) {
@@ -74,7 +68,6 @@
 						}
 					  }
 					}`
->>>>>>> c7f0a90a
 
 	params := &GraphQLParams{
 		Query: resetUser,
@@ -89,24 +82,6 @@
 
 func createGroupACLs(t *testing.T, groupname string, token *HttpToken) {
 	// create group
-<<<<<<< HEAD
-	createGroup := exec.Command("dgraph", "acl", "add", "-a", dgraphAddress,
-		"-g", groupname, "--guardian-creds", guardianCreds)
-	_, err := createGroup.CombinedOutput()
-	require.NoError(t, err, "unable to create group: %s", groupname)
-
-	// assign read access to read predicate
-	readAccess := exec.Command("dgraph", "acl", "mod", "-a", dgraphAddress, "-g", groupname, "-p",
-		readpred, "-m", "4", "--guardian-creds", guardianCreds)
-	_, err = readAccess.CombinedOutput()
-	require.NoError(t, err, "unable to grant read access to group: %s", groupname)
-
-	// assign write access to write predicate
-	writeAccess := exec.Command("dgraph", "acl", "mod", "-a", dgraphAddress, "-g", groupname, "-p",
-		writepred, "-m", "2", "--guardian-creds", guardianCreds)
-	_, err = writeAccess.CombinedOutput()
-	require.NoError(t, err, "unable to grant write access to group: %s", groupname)
-=======
 	createGroup := `mutation addGroup($name: String!){
 			addGroup(input: [{name: $name}]) {
 				group {
@@ -151,26 +126,12 @@
 		resp = MakeGQLRequest(t, adminUrl, params, token)
 		require.Truef(t, len(resp.Errors) == 0, "unable to set permissions: %+v", resp.Errors)
 	}
->>>>>>> c7f0a90a
 
 	// assign read access to read predicate
 	setPermission(readpred, 4)
 	// assign write access to write predicate
 	setPermission(writepred, 2)
 	// assign modify access to modify predicate
-<<<<<<< HEAD
-	modifyAccess := exec.Command("dgraph", "acl", "mod", "-a", dgraphAddress, "-g", groupname, "-p",
-		modifypred, "-m", "1", "--guardian-creds", guardianCreds)
-	_, err = modifyAccess.CombinedOutput()
-	require.NoError(t, err, "unable to grant modify access to group: %s", groupname)
-}
-
-func addUserToGroup(t *testing.T, username, groupname string) {
-	linkCmd := exec.Command("dgraph", "acl", "mod", "-a", dgraphAddress, "-u", username,
-		"--group_list", groupname, "--guardian-creds", guardianCreds)
-	_, err := linkCmd.CombinedOutput()
-	require.NoError(t, err, "unable to link user: %s and group: %s", username, groupname)
-=======
 	setPermission(modifypred, 1)
 }
 
@@ -215,7 +176,6 @@
 	}
 	resp := MakeGQLRequest(t, adminUrl, params, token)
 	require.Truef(t, len(resp.Errors) == 0, "unable to update user: %+v", resp.Errors)
->>>>>>> c7f0a90a
 }
 
 func query(t *testing.T, dg *dgo.Dgraph, shouldFail bool) {
